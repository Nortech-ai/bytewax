--- conflicted
+++ resolved
@@ -65,7 +65,6 @@
 
 def proc_env(env: Dict[str, str] = os.environ) -> Dict[str, Any]:
     """Parse environment variables to generate arguments for
-<<<<<<< HEAD
     `bytewax.cluster_main()` when you are manually launching a
     cluster.
 
@@ -73,14 +72,6 @@
 
     See documentation for `bytewax.cluster_main()` for semantics of
     these variables.
-=======
-    `cluster_main()` when you are manually launching a cluster.
-
-    This is probably what you want to use in Kubernetes.
-
-    See documentation for `cluster_main()` for semantics of these
-    variables.
->>>>>>> e13c879a
 
     The environment variables you need set are:
 
@@ -102,10 +93,7 @@
       E.g. `cluster_name-0` and `cluster_name` and we will calculate
       the process ID from that.
 
-<<<<<<< HEAD
-=======
     >>> __skip_doctest_on_win_gha()
->>>>>>> e13c879a
     >>> from bytewax import Dataflow, cluster_main
     >>> flow = Dataflow()
     >>> flow.capture()
@@ -124,15 +112,11 @@
     Args:
 
         env: Environment variables. Defaults to `os.environ`.
-<<<<<<< HEAD
 
     Returns:
 
         kwargs to pass to `bytewax.cluster_main()`.
 
-=======
-    Returns: kwargs to pass to `cluster_main()`.
->>>>>>> e13c879a
     """
     if "BYTEWAX_ADDRESSES" in env:
         addresses = env["BYTEWAX_ADDRESSES"].split(";")
@@ -159,20 +143,13 @@
 
 def proc_args(args: Iterable[str] = None) -> Dict[str, Any]:
     """Parse command line arguments to generate arguments for
-<<<<<<< HEAD
-    `bytewax.cluster_main()` when you are manually launching a cluster.
+    `bytewax.cluster_main()` when you are manually launching a
+    cluster.
 
     See documentation for `bytewax.cluster_main()` for semantics of
     these variables.
 
-=======
-    `cluster_main()` when you are manually launching a cluster.
-
-    See documentation for `cluster_main()` for semantics of these
-    variables.
-
     >>> __skip_doctest_on_win_gha()
->>>>>>> e13c879a
     >>> from bytewax import Dataflow, cluster_main
     >>> flow = Dataflow()
     >>> flow.capture()
@@ -187,15 +164,11 @@
     Args:
 
         args: List of arguments to parse. Defaults to `sys.argv`.
-<<<<<<< HEAD
 
     Returns:
 
         kwargs to pass to `bytewax.cluster_main()`.
 
-=======
-    Returns: kwargs to pass to `cluster_main()`.
->>>>>>> e13c879a
     """
     p = ArgumentParser()
     p.add_argument(
